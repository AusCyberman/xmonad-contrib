--- conflicted
+++ resolved
@@ -294,6 +294,10 @@
 
     - Added `workspaceHistoryModify` to modify the workspace history with a pure
       function.
+      
+  * `XMonad.Hooks.DynamicLog`
+
+    - Add the -dock argument to the dzen spawn arguments      
 
 ## 0.16
 
@@ -754,11 +758,6 @@
       changed and you want to re-sort windows into the appropriate
       sub-layout.
 
-<<<<<<< HEAD
-  * `XMonad.Hooks.DynamicLog`
-
-    - Add the -dock argument to the dzen spawn arguments
-=======
   * `XMonad.Actions.Minimize`
 
     - Now has `withFirstMinimized` and `withFirstMinimized'` so you can perform
@@ -820,7 +819,6 @@
     * Added `belgianConfig` and `belgianKeys` to support Belgian AZERTY
       keyboards, which are slightly different from the French ones in the top
       row.
->>>>>>> e3558bce
 
 ## 0.13 (February 10, 2017)
 
